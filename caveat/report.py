from pathlib import Path
from typing import Callable, Optional

import numpy as np
from pandas import DataFrame, MultiIndex, Series, concat

from caveat.describe.features import (
    average,
    average2d,
    average_weight,
    feature_length,
    feature_weight,
)
from caveat.distances import ape, emd, mae
from caveat.features import (
    creativity,
    frequency,
    participation,
    structural,
    times,
    transitions,
)

structure_jobs = [
    (
        ("time consistency", structural.time_consistency),
        (feature_weight),
        ("prob. consistent", average),
        ("MAE", mae),
    ),
    (
        ("start and end acts", structural.start_and_end_acts),
        (feature_weight),
        ("prob.", average),
        ("MAE", mae),
    ),
]
frequency_jobs = [
    (
        ("agg. participation", frequency.activity_frequencies),
        (feature_length),
        ("average freq.", average_weight),
        ("MAE", mae),
    )
]
participation_prob_jobs = [
    (
        ("participation", participation.participation_prob_by_act),
        (feature_weight),
        ("prob.", average),
        ("MAPE", ape),
    ),
    (
        ("joint participation", participation.joint_participation_prob),
        (feature_weight),
        ("prob.", average),
        ("MAPE", ape),
    ),
]
participation_rate_jobs = [
    (
        ("participation rate", participation.participation_rates),
        (feature_weight),
        ("av. rate", average),
        ("EMD", emd),
    ),
    (
        (
            "activity participation rates",
            participation.participation_rates_by_act,
        ),
        (feature_weight),
        ("av. rate", average),
        ("EMD", emd),
    ),
    (
        (
            "enumerated participation rates",
            participation.participation_rates_by_act_enum,
        ),
        (feature_weight),
        ("av. rate", average),
        ("EMD", emd),
    ),
]
transition_jobs = [
    (
        ("transition pairs", transitions.transitions_by_act),
        (feature_weight),
        ("av. rate", average),
        ("EMD", emd),
    ),
    (
        ("transition 3s", transitions.transition_3s_by_act),
        (feature_weight),
        ("av. rate", average),
        ("EMD", emd),
    ),
    # (
    #     ("sequences", transitions.full_sequences),
    #     ("mean", average),
    #     ("EMD", emd),
    # ),
]
time_jobs = [
    (
        ("start times", times.start_times_by_act),
        (feature_weight),
        ("average", average),
        ("EMD", emd),
    ),
    (
        ("end times", times.end_times_by_act),
        (feature_weight),
        ("average", average),
        ("EMD", emd),
    ),
    (
        ("durations", times.durations_by_act),
        (feature_weight),
        ("average", average),
        ("EMD", emd),
    ),
    (
        ("start-durations", times.start_and_duration_by_act_bins),
        (feature_weight),
        ("average", average2d),
        ("EMD", emd),
    ),
]


def report(
    observed: DataFrame,
    sampled: dict[str, DataFrame],
    log_dir: Optional[Path] = None,
    report_description: bool = True,
    report_scores: bool = True,
    head: int = 10,
    verbose: bool = True,
    report_creativity: bool = True,
):
    descriptions = DataFrame()
    scores = DataFrame()

    if report_creativity:
        observed_hash = creativity.hash_population(observed)
        observed_diversity = creativity.diversity(observed, observed_hash)
        creativity_descriptions = DataFrame(
            {
                "feature count": [observed.pid.nunique()] * 2,
                "observed": [observed_diversity, 1],
            },
<<<<<<< HEAD
            
=======
            index=MultiIndex.from_tuples(
                [
                    ("creativity", "diversity", "all"),
                    ("creativity", "conservatism", "all"),
                ],
                names=["domain", "feature", "segment"],
            ),
>>>>>>> 1e0b1d89
        )
        creativity_scores = creativity_descriptions.copy()

        creativity_descs = []
        creativity_scs = []
        for model, y in sampled.items():
            y_hash = creativity.hash_population(y)
            y_diversity = creativity.diversity(y, y_hash)
            creativity_descs.append(Series([
                y_diversity,
<<<<<<< HEAD
                creativity.novelty(observed_hash, y, y_hash)
                ], name=model))
            creativity_scs.append(Series([
                abs(y_diversity - observed_diversity),
                creativity.conservatism(observed_hash, y, y_hash)
            ], name=model))
        creativity_descs.append(Series(["diversity", "novelty"], name="description"))
        creativity_scs.append(Series(["abs error", "conservatism"], name = "distance"))

        descriptions = concat([creativity_descriptions, concat(creativity_descs, axis=1)], axis=1)
        scores = concat([creativity_scores, concat(creativity_scs, axis=1)], axis=1)

        idx = MultiIndex.from_tuples(
                [("creativity", "diversity", "all"), ("creativity", "conservatism", "all")],
                names=["domain", "feature", "segment"],
            )
        descriptions.index = idx
        scores.index = idx
=======
                creativity.novelty(observed_hash, y, y_hash),
            ]
            uniqueness_scores[model] = [
                abs(y_diversity - observed_diversity),
                creativity.conservatism(observed_hash, y, y_hash),
            ]
        uniqueness_descriptions["description"] = ["diversity", "novelty"]
        uniqueness_scores["distance"] = ["abs error", "conservatism"]
        descriptions = concat([descriptions, uniqueness_descriptions], axis=0)
        scores = concat([scores, uniqueness_scores], axis=0)
>>>>>>> 1e0b1d89

    for domain, jobs in [
        ("structure", structure_jobs),
        ("frequency", frequency_jobs),
        ("participation_probs", participation_prob_jobs),
        ("participation_rates", participation_rate_jobs),
        ("transitions", transition_jobs),
        ("scheduling", time_jobs),
    ]:
        for feature, size, description, distance in jobs:
            # unpack tuples
            feature_name, feature = feature
            print(feature_name)
            description_name, describe = description
            distance_name, distance = distance

            # build observed features
            observed_features = feature(observed)

            # need to create a default feature for missing sampled features
            default = extract_default(observed_features)

            # create an observed feature count and description
            feature_weight = size(observed_features)
            feature_weight.name = "feature count"

            description = describe(observed_features)
            feature_descriptions = DataFrame(
                {"feature count": feature_weight, "observed": description}
            )

            # sort by count and description, drop description and add distance description
            feature_descriptions = feature_descriptions.sort_values(
                ascending=False, by=["feature count", "observed"]
            )

            feature_scores = feature_descriptions.copy()

            # iterate through samples
            for model, y in sampled.items():
                synth_features = feature(y)
                feature_descriptions = concat(
                    [
                        feature_descriptions,
                        describe_feature(model, synth_features, describe),
                    ],
                    axis=1,
                )

                # report sampled distances
                feature_scores = concat(
                    [
                        feature_scores,
                        score_features(
                            model,
                            observed_features,
                            synth_features,
                            distance,
                            default,
                        ),
                    ],
                    axis=1,
                )

            # add domain and feature name to index
            feature_descriptions["description"] = description_name
            feature_scores["distance"] = distance_name
            feature_descriptions.index = MultiIndex.from_tuples(
                [(domain, feature_name, f) for f in feature_descriptions.index],
                name=["domain", "feature", "segment"],
            )
            feature_scores.index = MultiIndex.from_tuples(
                [(domain, feature_name, f) for f in feature_scores.index],
                name=["domain", "feature", "segment"],
            )
            descriptions = concat([descriptions, feature_descriptions], axis=0)
            scores = concat([scores, feature_scores], axis=0)

    # remove nans
    descriptions = descriptions.fillna(0)
    scores = scores.fillna(0)

    # features
    features_descriptions = (
        descriptions.drop("description", axis=1)
        .groupby(["domain", "feature"])
        .apply(weighted_av)
    )
    features_descriptions["description"] = (
        descriptions["description"].groupby(["domain", "feature"]).first()
    )

    features_scores = (
        scores.drop("distance", axis=1)
        .groupby(["domain", "feature"])
        .apply(weighted_av)
    )
    features_scores["distance"] = (
        scores["distance"].groupby(["domain", "feature"]).first()
    )

    # rank
    feature_ranks = features_scores.drop(["observed", "distance"], axis=1).rank(
        axis=1, method="min"
    )
    col_ranks = feature_ranks.sum(axis=0)
    ranked = [i for _, i in sorted(zip(col_ranks, col_ranks.index))]
    feature_ranks = feature_ranks[ranked]

    # themes
    domain_descriptions = (
        features_descriptions.drop("description", axis=1)
        .groupby("domain")
        .mean()
    )
    domain_scores = (
        features_scores.drop("distance", axis=1).groupby("domain").mean()
    )

    # rank
    domain_ranks = domain_scores.drop("observed", axis=1).rank(
        axis=1, method="min"
    )
    col_ranks = domain_ranks.sum(axis=0)
    ranked = [i for _, i in sorted(zip(col_ranks, col_ranks.index))]
    domain_ranks = domain_ranks[ranked]

    if log_dir is not None:
        descriptions.to_csv(Path(log_dir, "descriptions.csv"))
        features_descriptions.to_csv(Path(log_dir, "feature_descriptions.csv"))
        domain_descriptions.to_csv(Path(log_dir, "domain_descriptions.csv"))
        scores.to_csv(Path(log_dir, "scores.csv"))
        features_scores.to_csv(Path(log_dir, "feature_scores.csv"))
        domain_scores.to_csv(Path(log_dir, "domain_scores.csv"))

    if head is not None:
        descriptions_short = descriptions.groupby(["domain", "feature"]).head(
            head
        )
        scores_short = scores.groupby(["domain", "feature"]).head(head)
        if log_dir is not None:
            descriptions_short.to_csv(Path(log_dir, "descriptions_short.csv"))
            scores_short.to_csv(Path(log_dir, "scores_short.csv"))
    else:
        descriptions_short = descriptions
        scores_short = scores

    if verbose:
        print("\nDescriptions:")
        print(
            descriptions_short.to_markdown(
                tablefmt="fancy_grid", floatfmt=".3f"
            )
        )
        print("\nScores:")
        print(scores_short.to_markdown(tablefmt="fancy_grid", floatfmt=".3f"))
    print("\nFeature Descriptions:")
    print(
        features_descriptions.to_markdown(tablefmt="fancy_grid", floatfmt=".3f")
    )
    print("\nFeature Scores:")
    print(features_scores.to_markdown(tablefmt="fancy_grid", floatfmt=".3f"))
    print("\nFeature Ranks:")
    print(feature_ranks.to_markdown(tablefmt="fancy_grid"))
    print("\nDomain Descriptions:")
    print(
        domain_descriptions.to_markdown(tablefmt="fancy_grid", floatfmt=".3f")
    )
    print("\nDomain Scores:")
    print(domain_scores.to_markdown(tablefmt="fancy_grid", floatfmt=".3f"))
    print("\nDomain Ranks:")
    print(domain_ranks.to_markdown(tablefmt="fancy_grid"))


def describe_feature(
    model: str,
    features: dict[str, tuple[np.array, np.array]],
    describe: Callable,
):
    feature_description = describe(features)
    feature_description.name = model
    return feature_description


def score_features(
    model: str,
    a: dict[str, tuple[np.array, np.array]],
    b: dict[str, tuple[np.array, np.array]],
    distance: Callable,
    default: tuple[np.array, np.array],
):
    index = set(a.keys()) | set(b.keys())
    metrics = Series(
        {k: distance(a.get(k, default), b.get(k, default)) for k in index},
        name=model,
    )
    metrics = metrics.fillna(0)
    metrics = metrics[np.isfinite(metrics)]
    return metrics


def extract_default(features: dict[str, tuple[np.array, np.array]]):
    # we use a single feature of zeros as required
    default_sample = next(iter(features.values()))
    default_shape = list(default_sample[0].shape)
    default_shape[0] = 1
    default_support = np.zeros(default_shape)
    return (default_support, np.array([1]))


def weighted_av(report: DataFrame, weight_col: str = "feature count") -> Series:
    weights = report[weight_col]
    total = sum(weights)
    cols = list(report.columns)
    cols.remove(weight_col)
    scores = DataFrame()
    for c in cols:
        scores[c] = report[c] * weights / total
    return scores.sum()


# def report_diff(
#     observed: DataFrame,
#     ys: dict[str, DataFrame],
#     feature: Callable,
#     head: Optional[int] = None,
# ) -> DataFrame:
#     x_report = feature(observed)
#     x_report.name = "observed"
#     report = DataFrame(x_report)
#     for name, y in ys.items():
#         y_report = feature(y)
#         y_report.name = name
#         report = concat([report, y_report], axis=1)
#         report = report.fillna(0)
#         report[f"{name} delta"] = report[name] - report.observed
#     if head is not None:
#         report = report.head(head)
#     return report


def describe(
    observed: DataFrame,
    ys: dict[str, DataFrame],
    feature: Callable,
    head: Optional[int] = None,
) -> DataFrame:
    x_report = feature(observed)
    x_report.name = "observed"
    report = DataFrame(x_report)
    for name, y in ys.items():
        y_report = feature(y)
        y_report.name = name
        report = concat([report, y_report], axis=1)
        report = report.fillna(0)
    report["mean"] = report[ys.keys()].mean(axis=1)
    report["mean delta"] = report["mean"] - report.observed
    report["std"] = report[ys.keys()].std(axis=1)
    if head is not None:
        report = report.head(head)
    return report<|MERGE_RESOLUTION|>--- conflicted
+++ resolved
@@ -151,17 +151,7 @@
                 "feature count": [observed.pid.nunique()] * 2,
                 "observed": [observed_diversity, 1],
             },
-<<<<<<< HEAD
             
-=======
-            index=MultiIndex.from_tuples(
-                [
-                    ("creativity", "diversity", "all"),
-                    ("creativity", "conservatism", "all"),
-                ],
-                names=["domain", "feature", "segment"],
-            ),
->>>>>>> 1e0b1d89
         )
         creativity_scores = creativity_descriptions.copy()
 
@@ -172,7 +162,6 @@
             y_diversity = creativity.diversity(y, y_hash)
             creativity_descs.append(Series([
                 y_diversity,
-<<<<<<< HEAD
                 creativity.novelty(observed_hash, y, y_hash)
                 ], name=model))
             creativity_scs.append(Series([
@@ -191,18 +180,6 @@
             )
         descriptions.index = idx
         scores.index = idx
-=======
-                creativity.novelty(observed_hash, y, y_hash),
-            ]
-            uniqueness_scores[model] = [
-                abs(y_diversity - observed_diversity),
-                creativity.conservatism(observed_hash, y, y_hash),
-            ]
-        uniqueness_descriptions["description"] = ["diversity", "novelty"]
-        uniqueness_scores["distance"] = ["abs error", "conservatism"]
-        descriptions = concat([descriptions, uniqueness_descriptions], axis=0)
-        scores = concat([scores, uniqueness_scores], axis=0)
->>>>>>> 1e0b1d89
 
     for domain, jobs in [
         ("structure", structure_jobs),
